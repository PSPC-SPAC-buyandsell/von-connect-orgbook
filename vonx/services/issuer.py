#
# Copyright 2017-2018 Government of Canada
# Public Services and Procurement Canada - buyandsell.gc.ca
#
# Licensed under the Apache License, Version 2.0 (the "License");
# you may not use this file except in compliance with the License.
# You may obtain a copy of the License at
#
# http://www.apache.org/licenses/LICENSE-2.0
#
# Unless required by applicable law or agreed to in writing, software
# distributed under the License is distributed on an "AS IS" BASIS,
# WITHOUT WARRANTIES OR CONDITIONS OF ANY KIND, either express or implied.
# See the License for the specific language governing permissions and
# limitations under the License.
#

import asyncio
import logging
from typing import Mapping

from didauth.ext.aiohttp import SignedRequest, SignedRequestAuth

from vonx.services.exchange import (
    Exchange,
    ExchangeError,
    Message,
    RequestExecutor,
)
from vonx.services import indy
from vonx.services.manager import ServiceManager
from vonx.services.schema import Schema, SchemaManager
from vonx.services.tob import TobClient, TobClientError
from vonx.util import log_json

LOGGER = logging.getLogger(__name__)


def load_cred_request(
    cred_type: Mapping, request: Mapping, validate=True
) -> dict:
    """
    Convert a dictionary of input parameters into a set of only defined credential
    attributes, and optionally validate the credential format

    Args:
        cred_type: the credential type definition
        request: the claim attribute values
        validate: Whether to validate the credential against its schema value restrictions

    Returns:
        The loaded credential attributes
    """
    cred = {}
    for attr in cred_type["schema"].attr_names:
        cred[attr] = request.get(attr)
    if validate:
        cred_type["schema"].validate(cred)
    return cred


def load_cred_definitions(values: list, schema_mgr: SchemaManager) -> list:
    """
    Load the credential types defined by our config into a standard format
    """
    cred_types = []
    for ctype in values or []:
        if "schema" not in ctype:
            raise ValueError("Credential type must define 'schema'")
        if isinstance(ctype["schema"], str):
            name = ctype["schema"]
            version = None
            attributes = None
        elif isinstance(ctype["schema"], dict):
            name = ctype["schema"].get("name")
            version = ctype["schema"].get("version")
            attributes = ctype["schema"].get("attributes")
        else:
            raise ValueError("Credential type schema must be string or dict")
        if not name:
            raise ValueError("Credential type schema missing 'name'")
        if not version or not attributes:
            schema = schema_mgr.find(name, version)
            if schema:
                version = schema.version
                attributes = schema.attr_names
            else:
                raise ValueError(
                    "Schema definition not found: {} {}".format(name, version)
                )
        else:
            schema = Schema(name, version, attributes)
        cred_types.append(
            {
                "description": ctype.get("description"),
                "issuer_url": ctype.get("issuer_url"),
                "schema": schema,
            }
        )
    return cred_types


class IssuerError(ExchangeError):
    """
    A message class for issues handling messages in the IssuerManager
    """

    pass


class ResolveSchemaRequest:
    """
    The message class representing an request to resolve a schema
    """

    def __init__(
        self, schema_name, schema_version=None, issuer_id: str = None
    ):
        self.issuer_id = issuer_id
        self.schema_name = schema_name
        self.schema_version = schema_version


class ResolveSchemaResponse:
    """
    The message class representing the response to a schema resolution request
    """

    def __init__(self, issuer_id: str, schema, issuer_did=None):
        self.issuer_id = issuer_id
        self.schema = schema
        self.issuer_did = issuer_did


class SubmitCredRequest:
    """
    The message class representing a request to submit a credential
    """
<<<<<<< HEAD
    def __init__(self, schema_name: str, schema_version: str, attributes: Mapping,
                 issuer_id: str = None):
=======

    def __init__(
        self,
        schema_name: str,
        schema_version: str,
        attributes: Mapping,
        issuer_id: str = None,
    ):
>>>>>>> e277574e
        self.issuer_id = issuer_id
        self.schema_name = schema_name
        self.schema_version = schema_version
        self.attributes = attributes


class SubmitCredResponse:
    """
    The message class representing the response from a SubmitCredRequest
    """

    def __init__(self, issuer_id: str, value):
        self.issuer_id = issuer_id
        self.value = value


class IssuerService:
    """
    Manage configuration and status for a single issuer
    """

    def __init__(self, config: dict, schema_mgr: SchemaManager):
        self.api_url = None
        self.config = None
        self.cred_types = []
        self.did = None
        self.endpoint = None
        self.status = {"api": False, "ledger": False, "ready": False}
        self.wallet_seed = None
        self.load_config(config, schema_mgr)

    def load_config(self, config: dict, schema_mgr: SchemaManager):
        """
        Load a standard issuer configuration and resolve references to schemas
        """
        self.config = config
        self.api_url = config.get("api_url")
        self.cred_types = load_cred_definitions(
            config.get("credential_types"), schema_mgr
        )
        self.endpoint = config.get("url")
        wallet = config.get("wallet")
        if wallet:
            self.wallet_seed = wallet.get("seed")

    def find_cred_type(self, schema_name: str, schema_version: str = None):
        """
        Look up a defined credential type given the schema name and version

        Args:
            schema_name: the unique schema identifier
            schema_version: the schema version number

        Returns:
            the credential type definition, if found, otherwise None
        """
        for ctype in self.cred_types:
            if ctype["schema"].name == schema_name and (
                not schema_version or ctype["schema"].version == schema_version
            ):
                return ctype
        return None

    def get_ledger_config(self, manager_pid: str) -> dict:
        """
        Get a dictionary of configuration parameters used to define an issuer for the
        ledger service
        """
        return {
            "endpoint": self.endpoint,
            "id": self.config["id"],
            "manager_pid": manager_pid,
            "schemas": [ctype["schema"] for ctype in self.cred_types],
            "wallet": self.config["wallet"],
        }

    def update_ledger_status(self, status: dict):
<<<<<<< HEAD
        """
        Update our status in reponse to a status update from the ledger service
        """
        self.did = status['did']
        self.status['ledger'] = status['synced']
        self.update_ready()

    def update_ready(self):
        """
        Update our ready status based on the current ledger and API sync status
        """
        self.status['ready'] = self.status['ledger'] and self.status['api']
=======
        self.did = status["did"]
        self.status["ledger"] = status["synced"]
        self.update_ready()

    def update_ready(self):
        self.status["ready"] = self.status["ledger"] and self.status["api"]
>>>>>>> e277574e


class IssuerManager(RequestExecutor):
    """
    There should only be one instance of this class in the application.
    It is responsible for starting the issuer services and directing schema and
    credential requests to the right issuer.

    During synchronization, the IssuerManager:

        - Submits schemas and credential definitions to the ledger
        - Resolves the DID for the TheOrgBook if necessary
        - Initializes the OrgBook with our issuer information
    """

    def __init__(self, pid: str, exchange: Exchange, env: Mapping):
        super(IssuerManager, self).__init__(pid, exchange)
        self._env = env
        self._issuers = {}
        self._ledger_pid = "indy-ledger"
        self._status = {"ready": False, "started": False}
        self._sync_lock = None

    @classmethod
    def create(cls, service_mgr: ServiceManager, pid: str = "issuer-manager"):
        """
        Initialize a standard :class:`IssuerManager` from a :class:`ServiceManager` instance

        Args:
            service_mgr: the shared :class:`ServiceManager` instance
            pid: the identifier for the :class:`IssuerManager` service

        Returns:
            the initialized :class:`IssuerManager` instance
        """
        env = service_mgr.env
        issuers = []
        issuer_ids = []
        limit_issuers = env.get("ISSUERS")
        limit_issuers = (
            limit_issuers.split()
            if (limit_issuers and limit_issuers != "all")
            else None
        )
        config_issuers = service_mgr.services_config("issuers")
        if not config_issuers:
            raise ValueError("No issuers defined by configuration")
        for issuer_key, issuer_cfg in config_issuers.items():
            if not "id" in issuer_cfg:
                issuer_cfg["id"] = issuer_key
            if limit_issuers is None or issuer_cfg["id"] in limit_issuers:
                issuers.append(issuer_cfg)
                issuer_ids.append(issuer_cfg["id"])
        if issuers:
            LOGGER.info(
                "Initializing processor for services: %s",
                ", ".join(issuer_ids),
            )
            mgr = cls(pid, service_mgr.exchange, env)
            for issuer_cfg in issuers:
                if "api_url" not in issuer_cfg:
                    issuer_cfg["api_url"] = env.get("TOB_API_URL")
                svc = IssuerService(issuer_cfg, service_mgr.schema_manager)
                mgr.add_issuer(svc)
            return mgr
        else:
            raise ValueError("No defined issuers referenced by ISSUERS")

    def start(self):
        """
        Start the IssuerManager processing thread and related services
        """
        self._sync_lock = asyncio.Lock()
        ret = super(IssuerManager, self).start()
        self.run_task(self._start())
        return ret

    def add_issuer(self, issuer: IssuerService) -> None:
<<<<<<< HEAD
        """
        Add a new issuer service to the manager
        """
        self._issuers[issuer.config['id']] = issuer
=======
        self._issuers[issuer.config["id"]] = issuer
>>>>>>> e277574e

    async def _start(self) -> None:
        """
        Initial service startup; submit all registered issuers to the ledger service
        for synchronization
        """
        for issuer_id, issuer in self._issuers.items():
            LOGGER.info("Registering issuer: %s", issuer_id)
            msg = indy.RegisterIssuerRequest(
                issuer.get_ledger_config(self.pid)
            )
            reply = await self.submit(self._ledger_pid, msg)
            if not isinstance(reply, indy.RegisterIssuerResponse):
                raise RuntimeError(
                    "Error registering issuer {}: {}".format(issuer_id, reply)
                )
        self._status["started"] = True

    async def _sync(self) -> None:
        """
        Perform the issuer initialization process, adding any registered issuers to the
        ledger and registering them with the API client once the ledger sync has completed
        """
        async with self._sync_lock:
            for issuer_id, issuer in self._issuers.items():
<<<<<<< HEAD
                if issuer.status['ledger'] and not issuer.status['ready']:
                    async with self._issuer_http_client(issuer_id) as http_client:
=======
                if issuer.status["ledger"] and not issuer.status["ready"]:
                    async with self._http_client(issuer_id) as http_client:
>>>>>>> e277574e
                        api_client = self._init_api_client(issuer_id)
                        cfg = issuer.config.copy()
                        cfg["did"] = issuer.did
                        cfg["credential_types"] = issuer.cred_types
                        try:
<<<<<<< HEAD
                            _result = await api_client.register_issuer(http_client, cfg)
=======
                            result = await api_client.register_issuer(
                                http_client, cfg
                            )
>>>>>>> e277574e
                        except TobClientError:
                            continue
                    issuer.status["ready"] = True
            self._update_status()

    def _find_issuer_for_schema(
        self, schema_name: str, schema_version: str = None
    ):
        """
        Find the issuer for a particular schema and version

        Args:
            schema_name: the name of the schema as identifier on the ledger
            schema_version: the version number of the schema

        Returns:
            a tuple of the :class:`IssuerService` instance and credential type definition, or None
        """
        for issuer_id, issuer in self._issuers.items():
            cred_type = issuer.find_cred_type(schema_name, schema_version)
            if cred_type:
                return (issuer_id, cred_type)
        return None

    async def _handle_submit_cred(
        self, request: SubmitCredRequest, reply_to: str, ref
    ) -> bool:
        """
        Submit a credential to the holder

        Args:
            request: a message representing the credential information

        Returns:
            the decoded JSON result of the credential submission request
        """
        errmsg = None
        if not self._status["ready"]:
            errmsg = IssuerError("Issuer is not ready to accept credentials")
        elif not request.schema_name:
            errmsg = IssuerError("Missing schema name")
        elif not request.attributes:
            errmsg = IssuerError("Missing credential attributes")
        if errmsg:
            return self.send_noreply(reply_to, errmsg, ref)

        issuer_id = request.issuer_id
        if issuer_id:
            if issuer_id not in self._issuers:
                msg = IssuerError("Unknown issuer ID: {}".format(issuer_id))
                return self.send_noreply(reply_to, msg, ref)
            cred_type = self._issuers[issuer_id].find_cred_type(
                request.schema_name, request.schema_version
            )
        else:
            found = self._find_issuer_for_schema(
                request.schema_name, request.schema_version
            )
            if found:
                issuer_id, cred_type = found
            else:
                cred_type = None

        if not cred_type:
            msg = IssuerError(
                "Error locating credential type: {}/{}".format(
                    request.schema_name, request.schema_version
                )
            )
            return self.send_noreply(reply_to, msg, ref)

        cred_data = load_cred_request(cred_type, request.attributes)
        log_json("Credential data:", cred_data, LOGGER)

<<<<<<< HEAD
        async with self._issuer_http_client(issuer_id) as http_client:
            reply = await self._store_cred(http_client, issuer_id, cred_type, cred_data)
=======
        async with self._http_client(issuer_id) as http_client:
            reply = await self._store_cred(
                http_client, issuer_id, cred_type, cred_data
            )
>>>>>>> e277574e
            msg = SubmitCredResponse(issuer_id, reply)
            return self.send_noreply(reply_to, msg, ref)

    async def _store_cred(
        self, http_client, issuer_id: str, cred_type, cred_data
    ) -> dict:
        """
        Submit a credential to the holder, given the credential type and data

        Args:
            http_client: the HTTP client (responsible for signing headers)
            cred_type: the credential type information
            cred_data: the prepared credential data

        Returns:
            the decoded JSON result of the credential submission request
        """
        api_client = self._init_api_client(issuer_id)

        offer_msg = indy.CredOfferRequest(issuer_id, cred_type["schema"])
        cred_offer = await self.submit(self._ledger_pid, offer_msg)
        if not isinstance(cred_offer, indy.CredOfferResponse):
            raise ValueError(
<<<<<<< HEAD
                'Unexpected response to credential offer request: {}'.format(cred_offer))
        log_json('Created cred offer:', cred_offer.payload, LOGGER)
=======
                "Unexpected response to credential offer request: {}".format(
                    cred_offer
                )
            )
        log_json("Created cred offer:", cred_offer.payload, LOGGER)
>>>>>>> e277574e

        cred_req = await api_client.post_json(
            http_client, "indy/generate-credential-request", cred_offer.payload
        )
        log_json("Got cred request:", cred_req, LOGGER)

        cred_msg = indy.CredCreateRequest(cred_offer, cred_req, cred_data)
        cred = await self.submit(self._ledger_pid, cred_msg)
        if not isinstance(cred, indy.CredCreateResponse):
            raise ValueError(
                "Unexpected response to credential creation request: {}".format(
                    cred
                )
            )
        log_json("Created credential:", cred.payload, LOGGER)

        # Store credential
        return await api_client.post_json(
            http_client, "indy/store-credential", cred.payload
        )

    def _init_api_client(self, issuer_id):
        """
        Initialize a TobClient instance with the required settings for this issuer

        Returns:
            the initialized TobClient instance
        """
        return TobClient(self._issuers[issuer_id].api_url)

    def _issuer_http_client(self, issuer_id=None, **kwargs):
        """
        Create a new ClientSession which includes DID signing information in each request

        Returns:
            the initialized ClientSession object
        """
<<<<<<< HEAD
        if 'request_class' not in kwargs:
            kwargs['request_class'] = SignedRequest
        if issuer_id and 'auth' not in kwargs:
            kwargs['auth'] = self._did_auth(issuer_id)
        return super(IssuerManager, self).http_client(**kwargs)
=======
        if "request_class" not in kwargs:
            kwargs["request_class"] = SignedRequest
        if issuer_id and "auth" not in kwargs:
            kwargs["auth"] = self._did_auth(issuer_id)
        return aiohttp.ClientSession(**kwargs)
>>>>>>> e277574e

    def _did_auth(self, issuer_id, header_list=None):
        """
        Create a :class:SignedRequestAuth representing our authentication credentials,
        used to sign outgoing requests
        """
        if issuer_id not in self._issuers:
            raise ValueError("Unknown issuer ID: {}".format(issuer_id))
        issuer = self._issuers[issuer_id]
        if issuer.did and issuer.wallet_seed:
            key_id = "did:sov:{}".format(issuer.did)
            secret = issuer.wallet_seed
            if isinstance(secret, str):
                secret = secret.encode("ascii")
            return SignedRequestAuth(key_id, "ed25519", secret, header_list)
        return None

    def process(self, message: Message) -> bool:
        """
        Process a message from the exchange and send the reply, if any

        Args:
            message: The message to be processed
        """
        from_pid, request, ident = (
            message.from_pid,
            message.body,
            message.ident,
        )

        if self._handle_response(message):
            return

        elif request == 'sync':
            self.run_task(self._sync())
            self.send_noreply(from_pid, True, ident)

        elif isinstance(request, indy.IndyIssuerStatus):
            self._issuers[request.issuer_id].update_ledger_status(
                request.status
            )
            self._update_status()
            self.run_task(self._sync())

        elif isinstance(request, ResolveSchemaRequest):
            found = self._find_issuer_for_schema(
                request.schema_name, request.schema_version
            )
            if found:
                issuer_id = found[0]
                issuer_did = self._issuers[issuer_id].did
                schema = found[1]["schema"]
                msg = ResolveSchemaResponse(found[0], schema, issuer_did)
                self.send_noreply(from_pid, msg, ident)
            else:
                self.send_noreply(
                    from_pid, IssuerError("No issuer found for schema"), ident
                )

        elif isinstance(request, SubmitCredRequest):
            self.run_task(self._handle_submit_cred(request, from_pid, ident))

        elif request == "ready":
            self.send_noreply(from_pid, self._status["ready"], ident)

        elif request == "status":
            self.send_noreply(from_pid, self._status.copy(), ident)

        else:
            raise ValueError(
                "Unexpected message from {}: {}".format(from_pid, request)
            )

    def _update_status(self) -> None:
        """
        Update the overall synchronization status after an update from one issuer service
        and begin synchronization if necessary
        """
        prev_ready = self._status["ready"]
        ready = True
        for issuer in self._issuers.values():
            if not issuer.status["ready"]:
                ready = False
        self._status["ready"] = ready

        if ready and not prev_ready:
            LOGGER.info("Completed issuer manager initialization")<|MERGE_RESOLUTION|>--- conflicted
+++ resolved
@@ -36,9 +36,7 @@
 LOGGER = logging.getLogger(__name__)
 
 
-def load_cred_request(
-    cred_type: Mapping, request: Mapping, validate=True
-) -> dict:
+def load_cred_request(cred_type: Mapping, request: Mapping, validate=True) -> dict:
     """
     Convert a dictionary of input parameters into a set of only defined credential
     attributes, and optionally validate the credential format
@@ -113,9 +111,7 @@
     The message class representing an request to resolve a schema
     """
 
-    def __init__(
-        self, schema_name, schema_version=None, issuer_id: str = None
-    ):
+    def __init__(self, schema_name, schema_version=None, issuer_id: str = None):
         self.issuer_id = issuer_id
         self.schema_name = schema_name
         self.schema_version = schema_version
@@ -136,19 +132,8 @@
     """
     The message class representing a request to submit a credential
     """
-<<<<<<< HEAD
     def __init__(self, schema_name: str, schema_version: str, attributes: Mapping,
                  issuer_id: str = None):
-=======
-
-    def __init__(
-        self,
-        schema_name: str,
-        schema_version: str,
-        attributes: Mapping,
-        issuer_id: str = None,
-    ):
->>>>>>> e277574e
         self.issuer_id = issuer_id
         self.schema_name = schema_name
         self.schema_version = schema_version
@@ -207,8 +192,8 @@
         """
         for ctype in self.cred_types:
             if ctype["schema"].name == schema_name and (
-                not schema_version or ctype["schema"].version == schema_version
-            ):
+                    not schema_version or ctype["schema"].version == schema_version
+                ):
                 return ctype
         return None
 
@@ -226,27 +211,18 @@
         }
 
     def update_ledger_status(self, status: dict):
-<<<<<<< HEAD
         """
         Update our status in reponse to a status update from the ledger service
         """
-        self.did = status['did']
-        self.status['ledger'] = status['synced']
-        self.update_ready()
-
-    def update_ready(self):
-        """
-        Update our ready status based on the current ledger and API sync status
-        """
-        self.status['ready'] = self.status['ledger'] and self.status['api']
-=======
         self.did = status["did"]
         self.status["ledger"] = status["synced"]
         self.update_ready()
 
     def update_ready(self):
+        """
+        Update our ready status based on the current ledger and API sync status
+        """
         self.status["ready"] = self.status["ledger"] and self.status["api"]
->>>>>>> e277574e
 
 
 class IssuerManager(RequestExecutor):
@@ -325,14 +301,10 @@
         return ret
 
     def add_issuer(self, issuer: IssuerService) -> None:
-<<<<<<< HEAD
         """
         Add a new issuer service to the manager
         """
-        self._issuers[issuer.config['id']] = issuer
-=======
         self._issuers[issuer.config["id"]] = issuer
->>>>>>> e277574e
 
     async def _start(self) -> None:
         """
@@ -358,33 +330,20 @@
         """
         async with self._sync_lock:
             for issuer_id, issuer in self._issuers.items():
-<<<<<<< HEAD
-                if issuer.status['ledger'] and not issuer.status['ready']:
+                if issuer.status["ledger"] and not issuer.status["ready"]:
                     async with self._issuer_http_client(issuer_id) as http_client:
-=======
-                if issuer.status["ledger"] and not issuer.status["ready"]:
-                    async with self._http_client(issuer_id) as http_client:
->>>>>>> e277574e
                         api_client = self._init_api_client(issuer_id)
                         cfg = issuer.config.copy()
                         cfg["did"] = issuer.did
                         cfg["credential_types"] = issuer.cred_types
                         try:
-<<<<<<< HEAD
                             _result = await api_client.register_issuer(http_client, cfg)
-=======
-                            result = await api_client.register_issuer(
-                                http_client, cfg
-                            )
->>>>>>> e277574e
                         except TobClientError:
                             continue
                     issuer.status["ready"] = True
             self._update_status()
 
-    def _find_issuer_for_schema(
-        self, schema_name: str, schema_version: str = None
-    ):
+    def _find_issuer_for_schema(self, schema_name: str, schema_version: str = None):
         """
         Find the issuer for a particular schema and version
 
@@ -401,9 +360,8 @@
                 return (issuer_id, cred_type)
         return None
 
-    async def _handle_submit_cred(
-        self, request: SubmitCredRequest, reply_to: str, ref
-    ) -> bool:
+    async def _handle_submit_cred(self, request: SubmitCredRequest,
+                                  reply_to: str, ref) -> bool:
         """
         Submit a credential to the holder
 
@@ -451,21 +409,15 @@
         cred_data = load_cred_request(cred_type, request.attributes)
         log_json("Credential data:", cred_data, LOGGER)
 
-<<<<<<< HEAD
         async with self._issuer_http_client(issuer_id) as http_client:
-            reply = await self._store_cred(http_client, issuer_id, cred_type, cred_data)
-=======
-        async with self._http_client(issuer_id) as http_client:
             reply = await self._store_cred(
                 http_client, issuer_id, cred_type, cred_data
             )
->>>>>>> e277574e
             msg = SubmitCredResponse(issuer_id, reply)
             return self.send_noreply(reply_to, msg, ref)
 
-    async def _store_cred(
-        self, http_client, issuer_id: str, cred_type, cred_data
-    ) -> dict:
+    async def _store_cred(self, http_client, issuer_id: str,
+                          cred_type, cred_data) -> dict:
         """
         Submit a credential to the holder, given the credential type and data
 
@@ -483,16 +435,11 @@
         cred_offer = await self.submit(self._ledger_pid, offer_msg)
         if not isinstance(cred_offer, indy.CredOfferResponse):
             raise ValueError(
-<<<<<<< HEAD
-                'Unexpected response to credential offer request: {}'.format(cred_offer))
-        log_json('Created cred offer:', cred_offer.payload, LOGGER)
-=======
                 "Unexpected response to credential offer request: {}".format(
                     cred_offer
                 )
             )
         log_json("Created cred offer:", cred_offer.payload, LOGGER)
->>>>>>> e277574e
 
         cred_req = await api_client.post_json(
             http_client, "indy/generate-credential-request", cred_offer.payload
@@ -530,19 +477,11 @@
         Returns:
             the initialized ClientSession object
         """
-<<<<<<< HEAD
-        if 'request_class' not in kwargs:
-            kwargs['request_class'] = SignedRequest
-        if issuer_id and 'auth' not in kwargs:
-            kwargs['auth'] = self._did_auth(issuer_id)
-        return super(IssuerManager, self).http_client(**kwargs)
-=======
         if "request_class" not in kwargs:
             kwargs["request_class"] = SignedRequest
         if issuer_id and "auth" not in kwargs:
             kwargs["auth"] = self._did_auth(issuer_id)
-        return aiohttp.ClientSession(**kwargs)
->>>>>>> e277574e
+        return super(IssuerManager, self).http_client(**kwargs)
 
     def _did_auth(self, issuer_id, header_list=None):
         """
