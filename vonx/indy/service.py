#
# Copyright 2017-2018 Government of Canada
# Public Services and Procurement Canada - buyandsell.gc.ca
#
# Licensed under the Apache License, Version 2.0 (the "License");
# you may not use this file except in compliance with the License.
# You may obtain a copy of the License at
#
# http://www.apache.org/licenses/LICENSE-2.0
#
# Unless required by applicable law or agreed to in writing, software
# distributed under the License is distributed on an "AS IS" BASIS,
# WITHOUT WARRANTIES OR CONDITIONS OF ANY KIND, either express or implied.
# See the License for the specific language governing permissions and
# limitations under the License.
#

"""
The Indy service implements handlers for all the ledger-related messages, sychronizes
agents and connections, and handles the core logic for working with credentials and proofs.
"""

import asyncio
import base64
import json
import hashlib
import logging
import pathlib
import random
import string
import time
from typing import Mapping, Sequence

import aiohttp

from didauth.ext.aiohttp import SignedRequest, SignedRequestAuth
from von_anchor.error import AbsentCred, AbsentSchema, AbsentCredDef
from von_anchor.nodepool import NodePool
from von_anchor.util import cred_def_id, revealed_attrs, schema_id, schema_key, \
    proof_req_infos2briefs, proof_req_briefs2req_creds

from ..common.service import (
    Exchange,
    ServiceBase,
    ServiceRequest,
    ServiceResponse,
    ServiceSyncError,
)
from ..common.util import log_json

from ..common.dependencies import (
    CredentialDependency,
    CredentialDependencyGraph,
    EdgeAlreadyExistsError,
    CantResolveDidError,
    CantConnectToEndpointError,
    BadResponseError,
    CircularDependencyError
)

from .config import (
    AgentCfg,
    ConnectionCfg,
    ProofSpecCfg,
    SchemaCfg,
    WalletCfg,
)
from .connection import HttpSession
from .errors import IndyConfigError, IndyConnectionError, IndyError
from . import messages

LOGGER = logging.getLogger(__name__)


def _make_id(pfx: str = '', length=12) -> str:
    return pfx + ''.join(random.choice(string.ascii_letters) for _ in range(length))


def _prepare_proof_request(spec: ProofSpecCfg, wql_filters: dict = None) -> messages.ProofRequest:
    """
    Prepare the JSON payload for a proof request

    Args:
        spec: the proof request specification
        wql_filters: a dict of WQL filters for the wallet
    """
    req_attrs = {}
    req_preds = {}
    for schema in spec.schemas:
        s_id = schema["definition"].schema_id
        s_uniq = hashlib.sha1(s_id.encode('ascii')).hexdigest()
        for attr in schema["attributes"]:
            req_attrs["{}_{}_uuid".format(s_uniq, attr)] = {
                "name": attr,
                "restrictions": [{
                    "schema_id": s_id,
                }]
            }
        for pred in schema.get("predicates") or []:
            req_preds["{}_{}_uuid".format(s_uniq, pred["name"])] = {
                "name": pred["name"],
                "p_type": pred["p_type"],
                "p_value": pred["p_value"],
                "restrictions": [{
                    "schema_id": s_id,
                }]
            }
    return messages.ProofRequest({
        "name": spec.spec_id,
        "nonce": str(random.randint(10000000000, 100000000000)),  # FIXME - how best to generate?
        "version": spec.version,
        "requested_attributes": req_attrs,
        "requested_predicates": req_preds,
    }, wql_filters)


def _populate_cred_def_ids(proof_req: dict, creds: list):
    """
    Populate cred_def_id for each attribute in proof request if not defined
    """
    cdef_map = {}
    default_cred_def_id = None
    for cred in creds:
        # accept list of cred info or cred briefs
        if "cred_info" in cred:
            cred = cred["cred_info"]
        cdef_map[cred["schema_id"]] = cred["cred_def_id"]
        if len(creds) == 1:
            default_cred_def_id = cred["cred_def_id"]
    for attr in proof_req["requested_attributes"].values():
        attr_cdef_id = None
        attr_schema_id = None
        for rest in attr["restrictions"]:
            attr_cdef_id = rest.get("cred_def_id", attr_cdef_id)
            attr_schema_id = rest.get("schema_id", attr_schema_id)
        if not attr_cdef_id:
            if attr_schema_id and attr_schema_id in cdef_map:
                attr["restrictions"].append({
                    "cred_def_id": cdef_map[attr_schema_id],
                })
            elif default_cred_def_id:
                attr["restrictions"].append({
                    "cred_def_id": default_cred_def_id,
                })
        if "non_revoked" not in attr:
            attr["non_revoked"] = {}


class IndyService(ServiceBase):
    """
    A class for managing interactions with the Hyperledger Indy ledger
    """

    def __init__(self, pid: str, exchange: Exchange, env: Mapping, spec: dict = None):
        super(IndyService, self).__init__(pid, exchange, env)
        self._config = {}
        self._genesis_path = None
        self._agents = {}
        self._connections = {}
        self._ledger_url = None
        self._genesis_url = None
        self._protocol_version = None
        self._max_concurrent_storage = env.get("MAX_CONCURRENT_STORAGE", 20)
        self._name = pid
        self._opened = False
        self._pool = None
        self._proof_specs = {}
        self._storage_lock = None
        self._wallets = {}
        self._verifier = None
        self._update_config(spec)

    def _update_config(self, spec) -> None:
        """
        Load configuration settings
        """
        if spec:
            self._config.update(spec)
        if "name" in spec:
            self._name = spec["name"]
        if "ledger_url" in spec:
            self._ledger_url = spec["ledger_url"]
        if "genesis_url" in spec:
            self._genesis_url = spec["genesis_url"]
        if "protocol_version" in spec:
            self._protocol_version = spec["protocol_version"]

    async def _service_start(self) -> bool:
        """
        Initial service startup sequence
        """
        self._storage_lock = asyncio.Semaphore(self._max_concurrent_storage)
        LOGGER.info("Max concurrent: %s", self._max_concurrent_storage)
        return await super(IndyService, self)._service_start()

    async def _service_sync(self) -> bool:
        """
        Perform the initial setup of the ledger connection, including downloading the
        genesis transaction file
        """
        await self._setup_pool()
        synced = True
        for wallet in self._wallets.values():
            if not wallet.created:
                await wallet.create()
        for agent in self._agents.values():
            if not await self._sync_agent(agent):
                LOGGER.debug("Agent not yet synced: %s", agent.agent_id)
                synced = False
        for connection in self._connections.values():
            if not await self._sync_connection(connection):
                LOGGER.debug("Connection not yet synced: %s", connection.connection_id)
                synced = False
        for spec in self._proof_specs.values():
            if not await self._sync_proof_spec(spec):
                LOGGER.debug("Proof spec not synced: %s", spec.spec_id)
                synced = False
        return synced

    async def _service_stop(self) -> None:
        """
        Shut down active connections
        """
        for connection in self._connections.values():
            await connection.close()
        for agent in self._agents.values():
            await agent.close()
        for wallet in self._wallets.values():
            await wallet.close()

    def _add_agent(self, agent_type: str, wallet_id: str, **params) -> str:
        """
        Add an agent configuration

        Args:
            agent_type: the agent type, issuer or holder
            wallet_id: the identifier for a previously-registered wallet
            params: parameters to be passed to the :class:`AgentCfg` constructor
        """
        if wallet_id not in self._wallets:
            raise IndyConfigError("Wallet ID not registered: {}".format(wallet_id))
        cfg = AgentCfg(agent_type, wallet_id, **params)
        if not cfg.agent_id:
            cfg.agent_id = _make_id("agent-")
        if cfg.agent_id in self._agents:
            raise IndyConfigError("Duplicate agent ID: {}".format(cfg.agent_id))
        agents = self._agents.copy()
        agents[cfg.agent_id] = cfg
        self._agents = agents
        return cfg.agent_id

    def _get_agent_status(self, agent_id: str) -> ServiceResponse:
        """
        Return the status of a registered agent

        Args:
            agent_id: the unique identifier of the agent
        """
        if agent_id in self._agents:
            msg = messages.AgentStatus(agent_id, self._agents[agent_id].status)
        else:
            msg = messages.IndyServiceFail("Unregistered agent: {}".format(agent_id))
        return msg

    def _add_credential_type(self, issuer_id: str, schema_name: str,
                             schema_version: str, origin_did: str,
                             attr_names: Sequence, dependencies: list,
                             config: Mapping = None) -> None:
        """
        Add a credential type to a given issuer

        Args:
            issuer_id: the identifier of the issuer service
            schema_name: the name of the schema used by the credential type
            schema_version: the version of the schema used by the credential type
            origin_did: the DID of the service issuing the schema (optional)
            attr_names: a list of schema attribute names
            dependencies: list of dependencies - must be names of valid defined proof requests
            config: additional configuration for the credential type
        """
        agent = self._agents[issuer_id]

        if not agent:
            raise IndyConfigError("Agent ID not registered: {}".format(issuer_id))

        dependency_configs = []
        for dependency in dependencies:
            spec = self._proof_specs.get(dependency)
            dependency_configs.append(spec)

        schema = SchemaCfg(schema_name, schema_version, attr_names, origin_did, dependency_configs)
        agent.add_credential_type(schema, **(config or {}))

    def _add_connection(self, connection_type: str, agent_id: str, **params) -> str:
        """
        Add a connection configuration

        Args:
            connection_type: the type of the connection, normally TheOrgBook
            agent_id: the identifier of the registered agent
            params: parameters to be passed to the :class:`ConnectionCfg` constructor
        """
        if agent_id not in self._agents:
            raise IndyConfigError("Agent ID not registered: {}".format(agent_id))
        cfg = ConnectionCfg(
            connection_type, agent_id, self._agents[agent_id].agent_type.value, **params)
        if not cfg.connection_id:
            cfg.connection_id = _make_id("connection-")
        if cfg.connection_id in self._connections:
            raise IndyConfigError("Duplicate connection ID: {}".format(cfg.connection_id))
        conns = self._connections.copy()
        conns[cfg.connection_id] = cfg
        self._connections = conns
        return cfg.connection_id

    def _get_connection_status(self, connection_id: str) -> ServiceResponse:
        """
        Return the status of a registered connection

        Args:
            connection_id: the unique identifier of the connection
        """
        if connection_id in self._connections:
            msg = messages.ConnectionStatus(connection_id, self._connections[connection_id].status)
        else:
            msg = messages.IndyServiceFail("Unregistered connection: {}".format(connection_id))
        return msg

    def _add_wallet(self, **params) -> str:
        """
        Add a wallet configuration

        Args:
            params: parameters to be passed to the :class:`WalletCfg` constructor
        """
        cfg = WalletCfg(**params)
        if not cfg.wallet_id:
            cfg.wallet_id = _make_id("wallet-")
        if cfg.wallet_id in self._wallets:
            raise IndyConfigError("Duplicate wallet ID: {}".format(cfg.wallet_id))
        wallets = self._wallets.copy()
        wallets[cfg.wallet_id] = cfg
        self._wallets = wallets
        return cfg.wallet_id

    def _get_wallet_status(self, wallet_id: str) -> ServiceResponse:
        """
        Return the status of a registered wallet

        Args:
            wallet_id: the unique identifier of the wallet
        """
        if wallet_id in self._wallets:
            msg = messages.WalletStatus(wallet_id, self._wallets[wallet_id].status)
        else:
            msg = messages.IndyServiceFail("Unregistered wallet: {}".format(wallet_id))
        return msg

    async def _sync_agent(self, agent: AgentCfg) -> bool:
        """
        Perform agent synchronization, registering the DID and publishing schemas
        and credential definitions as required

        Args:
            agent: the Indy agent configuration
        """
        LOGGER.debug('Checking if agent synced...')
        if not agent.synced:
            LOGGER.debug('Syncing agent...')
            if not agent.created:
                LOGGER.debug('Creating agent...')
                wallet = self._wallets[agent.wallet_id]
                if not wallet.created:
                    return False
                await agent.create(wallet, self._pool)

            LOGGER.debug('Opening agent...')
            await agent.open()

            LOGGER.debug('Checking if agent is registered...')
            if not agent.registered:
                # check DID is registered
                LOGGER.debug('Registering agent...')
                auto_register = self._config.get("auto_register", True)
                await self._check_registration(agent, auto_register, agent.role)

                # check endpoint is registered (if any)
                LOGGER.debug('Checking agent endpoint...')
                await self._check_endpoint(agent)
                agent.registered = True

            # publish schemas
            for cred_type in agent.cred_types:
                LOGGER.debug('Publishing agent schemas...')
                await self._publish_schema(agent, cred_type)

            agent.synced = True
            LOGGER.info("Indy agent synced: %s", agent.agent_id)
        return agent.synced

    async def _sync_connection(self, connection: ConnectionCfg) -> bool:
        """
        Perform synchronization on a connection object
        """
        agent = self._agents[connection.agent_id]

        if not connection.synced:
            if not connection.created:
                if not agent.synced:
                    return False
                agent_cfg = agent.get_connection_params(connection)
                if not agent_cfg:
                    agent_cfg = {}
                agent_cfg["config_root"] = self._env.get("CONFIG_ROOT")
                await connection.create(agent_cfg)

            try:
                if not connection.opened:
                    await connection.open(self)

                await connection.sync()
            except IndyConnectionError as e:
                raise ServiceSyncError("Error syncing connection {}: {}".format(
                    connection.connection_id, str(e))) from None
        return connection.synced

    async def _setup_pool(self) -> None:
        """
        Initialize the Indy NodePool, fetching the genesis transaction if necessary
        """
        if not self._opened:
            await self._check_genesis_path()
            if self._protocol_version:
                pool_cfg = {'protocol': self._protocol_version}
            else:
                pool_cfg = None
            self._pool = NodePool(self._name, self._genesis_path, pool_cfg)
            await self._pool.open()
            self._opened = True

    async def _check_genesis_path(self) -> None:
        """
        Make sure that the genesis path is defined, and download the transaction file if needed.
        """
        if not self._genesis_path:
            path = self._config.get("genesis_path")
            if not path:
                raise IndyConfigError("Missing genesis_path")
            genesis_path = pathlib.Path(path)
            if not genesis_path.exists():
                genesis_url = self._genesis_url
                if not genesis_url:
                    ledger_url = self._ledger_url
                    if not ledger_url:
                        raise IndyConfigError(
                            "Cannot retrieve genesis transaction without ledger_url or genesis_url"
                        )
                    genesis_url = "{}/genesis".format(ledger_url)
                parent_path = pathlib.Path(genesis_path.parent)
                if not parent_path.exists():
                    parent_path.mkdir(parents=True)
                await self._fetch_genesis_txn(genesis_url, genesis_path)
            elif genesis_path.is_dir():
                raise IndyConfigError("genesis_path must not point to a directory")
            self._genesis_path = path

    async def _fetch_genesis_txn(self, genesis_url: str, target_path: str) -> bool:
        """
        Download the genesis transaction file from the ledger server

        Args:
            genesis_url: the root address of genesis file
            target_path: the filesystem path of the genesis transaction file once downloaded
        """
        LOGGER.info(
            "Fetching genesis transaction file from %s", genesis_url
        )

        try:
            async with HttpSession('fetching genesis transaction', timeout=15) as handler:
                response = await handler.client.get(genesis_url)
                await handler.check_status(response, (200,))
                data = await response.text()
        except IndyConnectionError as e:
            raise ServiceSyncError(str(e)) from None

        # check data is valid json
        LOGGER.debug("Genesis transaction response: %s", data)
        lines = data.splitlines()
        if not lines or not json.loads(lines[0]):
            raise ServiceSyncError("Genesis transaction file is not valid JSON")

        # write result to provided path
        with target_path.open("x") as output_file:
            output_file.write(data)
        return True

    async def _check_registration(self, agent: AgentCfg, auto_register: bool = True,
                                  role: str = "") -> None:
        """
        Look up our nym on the ledger and register it if not present

        Args:
            agent: the initialized and opened agent to be checked
            auto_register: whether to automatically register the DID on the ledger
        """
        did = agent.did
        LOGGER.debug("Checking DID registration %s", did)
        nym_json = await agent.instance.get_nym(did)
        LOGGER.debug("get_nym result for %s: %s", did, nym_json)

        nym_info = json.loads(nym_json)
        if not nym_info:
            if not auto_register:
                raise ServiceSyncError(
                    "DID is not registered on the ledger and auto-registration disabled"
                )

            ledger_url = self._ledger_url
            if not ledger_url:
                raise IndyConfigError("Cannot register DID without ledger_url")
            LOGGER.info("Registering DID %s", did)

            try:
                async with HttpSession('DID registration', timeout=30) as handler:
                    response = await handler.client.post(
                        "{}/register".format(ledger_url),
                        json={"did": did, "verkey": agent.verkey, "role": role},
                    )
                    await handler.check_status(response, (200,))
                    nym_info = await response.json()
            except IndyConnectionError as e:
                raise ServiceSyncError(str(e)) from None
            LOGGER.debug("Registration response: %s", nym_info)
            if not nym_info or not nym_info["did"]:
                raise ServiceSyncError(
                    "DID registration failed: {}".format(nym_info)
                )

    async def _check_endpoint(self, agent: AgentCfg) -> None:
        """
        Look up our endpoint on the ledger and register it if not present

        Args:
            agent: the initialized and opened agent to be checked
            endpoint: the endpoint to be added to the ledger, if not defined
        """
        await agent.send_endpoint()
<<<<<<< HEAD
        LOGGER.info("Endpoint stored: %s", agent.endpoint)
=======
        LOGGER.info("messages.Endpoint stored: %s", agent.endpoint)
>>>>>>> 41860575

    async def _publish_schema(self, issuer: AgentCfg, cred_type: dict) -> None:
        """
        Check the ledger for a specific schema and version, and publish it if not found.
        Also publish the related credential definition if not found

        Args:
            issuer: the initialized and opened issuer instance publishing the schema
            cred_type: a dict which will be updated with the published schema and credential def
        """

        if not cred_type or "definition" not in cred_type:
            raise IndyConfigError("Missing schema definition")
        definition = cred_type["definition"]
        s_id = schema_id(issuer.did, definition.name, definition.version)

        if not cred_type.get("ledger_schema"):
            LOGGER.info(
                "Checking for schema: %s (%s)",
                definition.name,
                definition.version,
            )
            # Check if schema exists on ledger

            try:
                s_key = schema_key(s_id)
                schema_json = await issuer.instance.get_schema(s_key)
                ledger_schema = json.loads(schema_json)
                log_json("Schema found on ledger:", ledger_schema, LOGGER)
                if sorted(ledger_schema["attrNames"]) != sorted(definition.attr_names):
                    raise IndyConfigError(
                        "Ledger schema attributes do not match definition, found: {}".format(
                            ledger_schema["attrNames"]))
            except AbsentSchema:
                # If not found, send the schema to the ledger
                LOGGER.info(
                    "Publishing schema: %s (%s)",
                    definition.name,
                    definition.version,
                )
                schema_json = await issuer.instance.send_schema(
                    json.dumps(
                        {
                            "name": definition.name,
                            "version": definition.version,
                            "attr_names": definition.attr_names,
                        }
                    )
                )
                ledger_schema = json.loads(schema_json)
                if not ledger_schema or not ledger_schema.get("seqNo"):
                    raise ServiceSyncError("Schema was not published to ledger")
                log_json("Published schema:", ledger_schema, LOGGER)
            cred_type["ledger_schema"] = ledger_schema

        if not cred_type.get("cred_def"):
            # Check if credential definition has been published
            LOGGER.info(
                "Checking for credential def: %s (%s)",
                definition.name,
                definition.version,
            )

            try:
                cred_def_json = await issuer.instance.get_cred_def(
                    cred_def_id(
                        issuer.did,
                        cred_type["ledger_schema"]["seqNo"],
                        self._pool.protocol)
                )
                cred_def = json.loads(cred_def_json)
                log_json("messages.Credential def found on ledger:", cred_def, LOGGER)
            except AbsentCredDef:
                # If credential definition is not found then publish it
                LOGGER.info(
                    "Publishing credential def: %s (%s)",
                    definition.name,
                    definition.version,
                )
                cred_def_json = await issuer.instance.send_cred_def(
                    s_id, revocation=False
                )
                cred_def = json.loads(cred_def_json)
                log_json("Published credential def:", cred_def, LOGGER)
            cred_type["cred_def"] = cred_def

    async def _issue_credential(self, connection_id: str, schema_name: str,
                                schema_version: str, origin_did: str,
                                cred_data: Mapping,
                                batch: bool = False) -> ServiceResponse:
        """
        Issue a credential to the connection target

        Args:
            connection_id: the identifier of the registered connection
            schema_name: the name of the credential schema
            schema_version: the version of the credential schema
            origin_did: the origin DID of the ledger schema (may be None)
            cred_data: the raw credential attributes
        """
        conn = self._connections.get(connection_id)
        if not conn:
            raise IndyConfigError("Unknown connection id: {}".format(connection_id))
        if not conn.synced:
            raise IndyConfigError("Connection is not yet synchronized: {}".format(connection_id))
        issuer = self._agents[conn.agent_id]
        if not issuer.is_issuer:
            raise IndyConfigError(
                "Cannot issue credential from non-issuer agent: {}".format(issuer.agent_id))
        if not issuer.synced:
            raise IndyConfigError("Issuer is not yet synchronized: {}".format(issuer.agent_id))
        cred_type = issuer.find_credential_type(schema_name, schema_version, origin_did)
        if not cred_type:
            raise IndyConfigError("Could not locate credential type: {}/{} {}".format(
                schema_name, schema_version, origin_did))

        cred_request_cache = cred_type.get("cred_request_cache")
        if not cred_request_cache:
            cred_request_cache = cred_type["cred_request_cache"] = \
                {"request": None, "lock": asyncio.Lock()}
        async with cred_request_cache["lock"]:
            if cred_request_cache["request"] and cred_request_cache["expiry"] > time.time():
                cred_request = cred_request_cache["request"]
                LOGGER.debug("Fetched credential request from cache")
            else:
                cred_offer = await self._create_cred_offer(issuer, cred_type)
                log_json("Created cred offer:", cred_offer, LOGGER)
                cred_request = await conn.instance.generate_credential_request(cred_offer)
                cred_request_cache["request"] = cred_request
                cred_request_cache["expiry"] = time.time() + 600
                LOGGER.debug("Saved cred request cache")
        log_json("Got cred request:", cred_request, LOGGER)

        async def make_cred(cred_data):
            fixed_data = self._fix_cred_data(cred_type["definition"], cred_data)
            cred = await self._create_cred(issuer, cred_request, fixed_data)
            log_json("Created cred:", cred, LOGGER)
            return cred

        if batch:
            creds = []
            for data in cred_data:
                creds.append(asyncio.ensure_future(make_cred(data)))
            creds = await asyncio.gather(*creds)
            stored = await conn.instance.store_credential_batch(creds)
            log_json("Stored credentials:", stored, LOGGER)
        else:
            cred = await make_cred(cred_data)
            stored = await conn.instance.store_credential(cred)
            log_json("Stored credential:", stored, LOGGER)

        return stored

    def _fix_cred_data(self, schema, cred_data: dict):
        """
        Provide empty values for any missing schema attributes and remove unknown
        attributes from the credential data

        Args:
            schema: the schema definition
            cred_data: the dictionary of schema attributes
        """
        ret = {}
        for key in schema.attr_names:
            ret[key] = cred_data.get(key)
        return ret

    async def _create_cred_offer(self, issuer: AgentCfg,
                                 cred_type) -> messages.CredentialOffer:
        """
        Create a credential offer for a specific connection from a given issuer

        Args:
            issuer: the issuer configuration object
            cred_type: the credential type definition
        """
        schema = cred_type["definition"]

        LOGGER.info(
            "Creating Indy credential offer for issuer %s, schema %s",
            issuer.agent_id,
            schema.name,
        )
        cred_offer_json = await issuer.instance.create_cred_offer(
            cred_type["ledger_schema"]["seqNo"]
        )
        return messages.CredentialOffer(
            json.loads(cred_offer_json),
            cred_type["cred_def"]["id"],
        )

    async def _create_cred(self, issuer: AgentCfg, request: messages.CredentialRequest,
                           cred_data: Mapping) -> messages.Credential:
        """
        Create a credential from a credential request for a specific issuer

        Args:
            issuer: the issuer configuration object
            request: a credential request returned from the holder service
            cred_data: the raw credential attributes
        """
        async with self._storage_lock:
            (cred_json, cred_revoc_id, _epoch_creation) = await issuer.instance.create_cred(
                json.dumps(request.cred_offer.data),
                request.data,
                cred_data,
            )
        return messages.Credential(
            json.loads(cred_json),
            request.metadata,
            cred_revoc_id,
        )

    async def _generate_credential_request(
            self,
            holder_id: str,
            cred_offer: messages.CredentialOffer) -> messages.CredentialRequest:
        """
        Generate a credential request for a given holder agent from a credential offer
        """
        holder = self._agents.get(holder_id)
        if not holder:
            raise IndyConfigError("Unknown holder id: {}".format(holder_id))
        if not holder.is_holder:
            raise IndyConfigError(
                "Cannot generate credential request from non-holder agent: {}".format(
                    holder.agent_id))
        async with self._storage_lock:
            if not holder.synced:
                raise IndyConfigError("Holder is not yet synchronized: {}".format(holder_id))
            (cred_req, req_metadata_json) = await holder.instance.create_cred_req(
                json.dumps(cred_offer.data),
                cred_offer.cred_def_id,
            )
        return messages.CredentialRequest(
            cred_offer,
            cred_req,
            json.loads(req_metadata_json),
        )

    async def _store_credential(self,
                                holder_id: str,
                                credential: messages.Credential) -> messages.StoredCredential:
        """
        Store a credential in a given holder agent's wallet
        """
        holder = self._agents.get(holder_id)
        if not holder:
            raise IndyConfigError("Unknown holder id: {}".format(holder_id))
        if not holder.is_holder:
            raise IndyConfigError(
                "Cannot store credential using non-holder agent: {}".format(holder.agent_id))
        async with self._storage_lock:
            if not holder.synced:
                raise IndyConfigError("Holder is not yet synchronized: {}".format(holder_id))
            cred_id = await holder.instance.store_cred(
                json.dumps(credential.cred_data),
                json.dumps(credential.cred_req_metadata),
            )
        return messages.StoredCredential(
            credential,
            cred_id,
        )

    async def _resolve_schema(self, schema_name: str, schema_version: str,
                              origin_did: str) -> messages.ResolvedSchema:
        """
        Resolve a schema defined by one of our issuers
        """
        lookup_agent = None
        for agent_id, agent in self._agents.items():
            if agent.synced:
                found = agent.find_credential_type(schema_name, schema_version, origin_did)
                if found:
                    defn = found["definition"]
                    did = defn.origin_did or agent.did
                    return messages.ResolvedSchema(
                        agent_id,
                        schema_id(did, defn.name, defn.version),
                        defn.name,
                        defn.version,
                        did,
                        defn.attr_names,
                    )
                lookup_agent = agent
        if schema_name and schema_version and origin_did and lookup_agent:
            s_id = schema_id(origin_did, schema_name, schema_version)
            s_key = schema_key(s_id)
            try:
                schema_json = await lookup_agent.instance.get_schema(s_key)
                ledger_schema = json.loads(schema_json)
                log_json("Schema found on ledger:", ledger_schema, LOGGER)
                return messages.ResolvedSchema(
                    None,
                    s_id,
                    schema_name,
                    schema_version,
                    origin_did,
                    ledger_schema["attrNames"],
                )
            except AbsentSchema:
                pass
        raise IndyConfigError("Issuer schema not found: {}/{}".format(schema_name, schema_version))

    async def _construct_proof(self, holder_id: str, proof_req: messages.ProofRequest,
                               cred_ids: set = None) -> messages.ConstructedProof:
        """
        Construct a proof from credentials in the holder's wallet, given a proof request
        """
        holder = self._agents.get(holder_id)
        if not holder:
            raise IndyConfigError("Unknown holder id: {}".format(holder_id))
        if not holder.is_holder:
            raise IndyConfigError(
                "Cannot construct proof from non-holder agent: {}".format(holder.agent_id))
        if not holder.synced:
            raise IndyConfigError("Holder is not yet synchronized: {}".format(holder_id))
        log_json("Fetching credentials for request", proof_req.data, LOGGER)

        # TODO - use separate request to find credentials and allow manual filtering?
        if cred_ids:
            LOGGER.debug("Construct proof from IDs: %s", cred_ids)
            found_creds = []
            for cred_id in cred_ids:
                try:
                    found_cred_json = await holder.instance.get_cred_info_by_id(
                        cred_id,
                    )
                    found_creds.append(json.loads(found_cred_json))
                except AbsentCred:
                    LOGGER.warning("messages.Credential not found: %s", cred_id)

            if not found_creds:
                raise IndyError("No credentials found for proof")
            _populate_cred_def_ids(proof_req.data, found_creds)
            found_creds = proof_req_infos2briefs(proof_req.data, found_creds)
        else:
            # DEBUG
            #proof_req.wql_filters = {
            #    'eb8cce736d877a9a45bcc62303e62d25c0fe5da6_attr1_uuid': {
            #        'attr::attr1::value': '5'
            #    }
            #}

            _cred_ids, found_creds_json = await holder.instance.get_cred_briefs_by_proof_req_q(
                json.dumps(proof_req.data),
                json.dumps(proof_req.wql_filters) if proof_req.wql_filters else None,
            )
            found_creds = json.loads(found_creds_json)
            _populate_cred_def_ids(proof_req.data, found_creds)

        log_json("Found credentials", found_creds, LOGGER)

        if not found_creds:
            raise IndyError("No credentials found for proof")
        elif len(found_creds) > 1:
            raise IndyError("Too many credentials found for proof")

        request_params = proof_req_briefs2req_creds(proof_req.data, found_creds)

        # FIXME catch exception?
        log_json("Creating proof", request_params, LOGGER)
        proof_json = await holder.instance.create_proof(
            proof_req.data,
            found_creds,
            request_params,
        )
        proof = json.loads(proof_json)
        return messages.ConstructedProof(proof)

    def _add_proof_spec(self, **params) -> str:
        """
        Add a proof request specification

        Args:
            params: parameters to be passed to the :class:`ProofSpecCfg` constructor
        """
        cfg = ProofSpecCfg(**params)
        if not cfg.spec_id:
            cfg.spec_id = _make_id("proof-")
        if cfg.spec_id in self._proof_specs:
            raise IndyConfigError("Duplicate proof spec ID: {}".format(cfg.spec_id))
        self._proof_specs[cfg.spec_id] = cfg
        return cfg.spec_id

    async def _sync_proof_spec(self, spec: ProofSpecCfg) -> bool:
        """
        Resolve schema information for a proof specification
        """
        missing = spec.get_incomplete_schemas()
        check = False
        for s_key in missing:
            try:
                found = await self._resolve_schema(*s_key)
                cfg = SchemaCfg(
                    found.schema_name, found.schema_version,
                    found.attr_names, found.origin_did)
                spec.populate_schema(cfg)
                check = True
            except IndyConfigError:
                pass
        if check:
            missing = spec.get_incomplete_schemas()
        spec.synced = not missing
        return spec.synced

    def _get_proof_spec_status(self, spec_id: str) -> ServiceResponse:
        """
        Return the status of a registered proof spec

        Args:
            spec_id: the unique identifier of the proof specification
        """
        if spec_id in self._proof_specs:
            msg = messages.ProofSpecStatus(spec_id, self._proof_specs[spec_id].status)
        else:
            msg = messages.IndyServiceFail("Unregistered proof spec: {}".format(spec_id))
        return msg

    async def _generate_proof_request(self,
                                      spec_id: str,
                                      wql_filters: dict = None) -> messages.ProofRequest:
        """
        Create a proof request from a previously registered proof specification
        """
        spec = self._proof_specs.get(spec_id)
        if not spec:
            raise IndyConfigError("Proof specification not defined: {}".format(spec_id))
        if not spec.synced:
            raise IndyConfigError("Proof specification not synced: {}".format(spec_id))
        return _prepare_proof_request(spec, wql_filters)

    async def _request_proof(self,
                             connection_id: str,
                             proof_req: messages.ProofRequest,
                             cred_ids: set = None,
                             params: dict = None) -> messages.VerifiedProof:
        """
        Request a verified proof from a connection
        """
        conn = self._connections.get(connection_id)
        if not conn:
            raise IndyConfigError("Unknown connection id: {}".format(connection_id))
        if not conn.synced:
            raise IndyConfigError("Connection is not yet synchronized: {}".format(connection_id))
        verifier = self._agents[conn.agent_id]
        if not verifier.is_verifier:
            raise IndyConfigError(
                "Cannot verify proof from non-verifier agent: {}".format(verifier.agent_id))
        if not verifier.synced:
            raise IndyConfigError("Verifier is not yet synchronized: {}".format(verifier.agent_id))
        proof = await conn.instance.construct_proof(proof_req, cred_ids, params)
        return await self._verify_proof(verifier.agent_id, proof_req, proof)

    async def _get_credential_dependencies(self, schema_name: str, schema_version: str,
                                           origin_did: str, dependency_graph: dict,
                                           visited_dids) -> messages.CredentialDependencies:
        """
        Request dependency graph for a credential
        """
        if not visited_dids:
            visited_dids = []

        did_agent = None
        if origin_did:
            for agent in self._agents.values():
                if agent.did == origin_did:
                    did_agent = agent
                    break

        if not did_agent:
            did_agent = next(iter(self._agents.values()))

        if not did_agent.synced:
            raise IndyConfigError("Agent is not yet synchronized: {}".format(did_agent.agent_id))

        this_did = origin_did or did_agent.did

        dependency = CredentialDependency(
            schema_name,
            schema_version,
            this_did,
            dependency_graph
        )

        if origin_did and did_agent.did != origin_did and origin_did not in visited_dids:
            # If we are given a did and it is not this agent's did, we attempt to
            # hop to the next agent and continue to recurse
            endpoint = await self._get_endpoint(origin_did)
            endpoint = endpoint.endpoint
            if not endpoint:

                raise CantResolveDidError(
                    "Attempted to resolve dependencies for schema name: "
                    "{}, version: {}, and did: {} but there is no endpoint "
                    "published for did {}".format(
                        dependency.schema_name, dependency.schema_version,
                        dependency.origin_did, dependency.origin_did
                    ))

            # TODO: move this into HTTPClient
            try:
                async with self.http as client:
                    url = "{}/get-credential-dependencies".format(endpoint)
                    response = await client.post(url, params={
                        "schema_name": dependency.schema_name,
                        "schema_version": dependency.schema_version,
                        "origin_did": dependency.origin_did
                    }, json={
                        "dependency_graph": dependency.graph.serialize(),
                        "visited_dids": visited_dids})
                resp_json = await response.text()
                resp = json.loads(resp_json)

                success = resp["success"]
                result = resp["result"]

                if success is False:
                    raise IndyError("Agent at endpoint {} responded with error: {}".format(
                        endpoint, result))
                else:
                    visited_dids.append(origin_did)

                graph = CredentialDependencyGraph(result)
                dep = graph.get_root()

                try:
                    dependency_dependencies = await self._get_credential_dependencies(
                        dep.schema_name,
                        dep.schema_version,
                        dep.origin_did,
                        result,
                        visited_dids
                    )

                    dependency = CredentialDependency(
                        schema_name,
                        schema_version,
                        this_did,
                        dependency_dependencies
                    )
                except EdgeAlreadyExistsError:
                    pass

            except json.decoder.JSONDecodeError:
                raise BadResponseError(
                    "Could not parse respoonse from {}".format(endpoint))
            except aiohttp.ClientError:
                raise CantConnectToEndpointError(
                    "Could not connect to endpoint {}".format(endpoint))
        else:
            credential_type = did_agent.find_credential_type(
                schema_name, schema_version, origin_did)
            if credential_type:
                for proof_request in credential_type['definition'].dependencies:
                    if proof_request:
                        for schema in proof_request.schemas:
                            dep = schema["definition"]
                            cmp_schema = SchemaCfg(schema_name, schema_version, None, origin_did)
                            if not dep.compare(cmp_schema):
                                try:
                                    dependency.add_dependency(
                                        CredentialDependency(dep.name, dep.version, dep.origin_did)
                                    )

                                    dependency_dependencies = await self._get_credential_dependencies(
                                        dep.name,
                                        dep.version,
                                        dep.origin_did,
                                        dependency.graph.serialize(),
                                        visited_dids
                                    )

                                    dependency = CredentialDependency(
                                        schema_name, schema_version,
                                        this_did, dependency_dependencies
                                    )
                                except EdgeAlreadyExistsError:
                                    pass
                                except (CantResolveDidError, CantConnectToEndpointError,
                                        BadResponseError, CircularDependencyError) as e:
                                    dependency.graph.annotate_edge(
                                        dependency,
                                        CredentialDependency(
                                            dep.name, dep.version, dep.origin_did),
                                        error=str(e)
                                    )

        return dependency.graph.serialize()


    async def _get_endpoint(self, did: str) -> messages.Endpoint:
        """
        Resolve a did to an endpoint
        """

        for _, agent in self._agents.items():
            if not agent.synced:
                raise IndyConfigError("Agent is not yet synchronized: {}".format(agent.agent_id))
            endpoint = await agent.get_endpoint(did)
            return messages.Endpoint(endpoint)

    async def _verify_proof(self, verifier_id: str, proof_req: messages.ProofRequest,
                            proof: messages.ConstructedProof) -> messages.VerifiedProof:
        """
        Verify a constructed proof

        Args:
            verifier_id: the verifier agent to employ
            proof_req: the proof request to verify against
            proof: the constructed proof to verify
        """
        verifier = self._agents.get(verifier_id)
        if not verifier:
            raise IndyConfigError("Unknown verifier id: {}".format(verifier_id))
        if not verifier.synced:
            raise IndyConfigError("Verifier is not yet synchronized: {}".format(verifier.agent_id))
        result = await verifier.instance.verify_proof(proof_req.data, proof.proof)
        parsed_proof = revealed_attrs(proof.proof)
        return messages.VerifiedProof(result, parsed_proof, proof)

    async def _resolve_nym(self, did: str, agent_id: str = None) -> messages.ResolvedNym:
        """
        Resolve a DID on the ledger

        Args:
            did: the DID to resolve
            agent_id: the agent instance to employ
        """
        if not agent_id:
            for aid in self._agents:
                if self._agents[aid].synced:
                    agent_id = aid
                    break
        agent = self._agents.get(agent_id)
        if not agent:
            raise IndyConfigError("Unknown agent id: {}".format(agent_id))
        if not agent.synced:
            raise IndyConfigError("Agent is not yet synchronized: {}".format(agent.agent_id))
        nym_json = await agent.instance.get_nym(did)
        nym_info = json.loads(nym_json)
        if not nym_info:
            nym_info = None
        return messages.ResolvedNym(did, nym_info)

    async def _handle_ledger_status(self):
        """
        Download the ledger status from von-network and return it to the client
        """
        url = self._ledger_url
        async with self.http as client:
            response = await client.get("{}/status".format(url))
        return await response.text()

    def _connection_http_client(self, conn_id: str = None, **kwargs):
        """
        Create a new :class:`ClientSession` which includes DID signing information in each request

        Args:
            conn_id: an optional identifier for a specific connection (to enable DID signing)
        Returns:
            the initialized :class:`ClientSession` object
        """
        if "request_class" not in kwargs:
            kwargs["request_class"] = SignedRequest
        if conn_id and "auth" not in kwargs:
            kwargs["auth"] = self._signed_request_auth(conn_id)
        return super(IndyService, self).http_client(**kwargs)

    def _signed_request_auth(self, conn_id: str, header_list=None):
        """
        Create a :class:`SignedRequestAuth` representing our authentication credentials,
        used to sign outgoing requests

        Args:
            conn_id: the unique identifier of the connection
            header_list: optionally override the list of headers to sign
        """
        conn = self._connections.get(conn_id)
        if not conn:
            raise IndyConfigError("Unknown connection ID: {}".format(conn_id))
        agent = self._agents[conn.agent_id]
        wallet = self._wallets[agent.wallet_id]
        if agent.did and wallet.seed:
            key_id = "did:sov:{}".format(agent.did)
            secret = wallet.seed
            if isinstance(secret, str):
                if secret[-1:] == "=":
                    secret = base64.b64decode(secret)
                else:
                    secret = bytes(secret, "ascii")
            ret = SignedRequestAuth(key_id, "ed25519", secret, header_list)
            if not conn.sign_target and hasattr(ret, "sign_target"):
                ret.sign_target = False
            return ret
        return None

    async def _service_request(self, request: ServiceRequest) -> ServiceResponse:
        """
        Process a message from the exchange and send the reply, if any

        Args:
            request: the message to be processed
        """
        if isinstance(request, messages.LedgerStatusReq):
            with self._timer("ledger_status"):
                text = await self._handle_ledger_status()
                reply = messages.LedgerStatus(text)

        elif isinstance(request, messages.RegisterAgentReq):
            try:
                agent_id = self._add_agent(request.agent_type, request.wallet_id, **request.config)
                reply = self._get_agent_status(agent_id)
                self._sync_required()
            except IndyError as e:
                reply = messages.IndyServiceFail(str(e))

        elif isinstance(request, messages.RegisterConnectionReq):
            try:
                connection_id = self._add_connection(
                    request.connection_type, request.agent_id, **request.config)
                reply = self._get_connection_status(connection_id)
                self._sync_required()
            except IndyError as e:
                reply = messages.IndyServiceFail(str(e))

        elif isinstance(request, messages.RegisterCredentialTypeReq):
            try:
                self._add_credential_type(
                    request.issuer_id,
                    request.schema_name,
                    request.schema_version,
                    request.origin_did,
                    request.attr_names,
                    request.dependencies,
                    request.config)
                reply = messages.IndyServiceAck()
            except IndyError as e:
                reply = messages.IndyServiceFail(str(e))

        elif isinstance(request, messages.RegisterWalletReq):
            try:
                wallet_id = self._add_wallet(**request.config)
                reply = self._get_wallet_status(wallet_id)
                self._sync_required()
            except IndyError as e:
                reply = messages.IndyServiceFail(str(e))

        elif isinstance(request, messages.AgentStatusReq):
            reply = self._get_agent_status(request.agent_id)

        elif isinstance(request, messages.ConnectionStatusReq):
            reply = self._get_connection_status(request.connection_id)

        elif isinstance(request, messages.WalletStatusReq):
            reply = self._get_wallet_status(request.wallet_id)

        elif isinstance(request, messages.IssueCredentialReq):
            try:
                with self._timer("issue_credential"):
                    reply = await self._issue_credential(
                        request.connection_id,
                        request.schema_name,
                        request.schema_version,
                        request.origin_did,
                        request.cred_data)
            except IndyError as e:
                reply = messages.IndyServiceFail(str(e))

        elif isinstance(request, messages.IssueCredentialBatchReq):
            try:
                with self._timer("issue_credential"):
                    reply = await self._issue_credential(
                        request.connection_id,
                        request.schema_name,
                        request.schema_version,
                        request.origin_did,
                        request.cred_data,
                        True)
            except IndyError as e:
                reply = messages.IndyServiceFail(str(e))

        elif isinstance(request, messages.GenerateCredentialRequestReq):
            try:
                with self._timer("generate_credential_request"):
                    reply = await self._generate_credential_request(
                        request.holder_id, request.cred_offer)
            except IndyError as e:
                reply = messages.IndyServiceFail(str(e))

        elif isinstance(request, messages.StoreCredentialReq):
            try:
                with self._timer("store_credential"):
                    reply = await self._store_credential(
                        request.holder_id, request.credential)
            except IndyError as e:
                reply = messages.IndyServiceFail(str(e))

        elif isinstance(request, messages.ResolveSchemaReq):
            try:
                with self._timer("resolve_schema"):
                    reply = await self._resolve_schema(
                        request.schema_name, request.schema_version, request.origin_did)
            except IndyError as e:
                reply = messages.IndyServiceFail(str(e))

        elif isinstance(request, messages.ConstructProofReq):
            try:
                with self._timer("construct_proof"):
                    reply = await self._construct_proof(
                        request.holder_id, request.proof_req, request.cred_ids)
            except IndyError as e:
                reply = messages.IndyServiceFail(str(e))

        elif isinstance(request, messages.RegisterProofSpecReq):
            try:
                spec_id = self._add_proof_spec(**request.config)
                reply = self._get_proof_spec_status(spec_id)
                self._sync_required()
            except IndyError as e:
                reply = messages.IndyServiceFail(str(e))

        elif isinstance(request, messages.GenerateProofRequestReq):
            try:
                reply = await self._generate_proof_request(
                    request.spec_id, request.wql_filters
                )
            except IndyError as e:
                reply = messages.IndyServiceFail(str(e))

        elif isinstance(request, messages.CredentialDependenciesReq):
            try:
                reply = await self._get_credential_dependencies(
                    request.schema_name,
                    request.schema_version,
                    request.origin_did,
                    request.dependency_graph,
                    request.visited_dids
                )
            except IndyError as e:
                reply = messages.IndyServiceFail(str(e))

        elif isinstance(request, messages.EndpointReq):
            try:
                reply = await self._get_endpoint(request.did)
            except IndyError as e:
                reply = messages.IndyServiceFail(str(e))

        elif isinstance(request, messages.RequestProofReq):
            try:
                with self._timer("request_proof"):
                    reply = await self._request_proof(
                        request.connection_id, request.proof_req,
                        request.cred_ids, request.params)
            except IndyError as e:
                reply = messages.IndyServiceFail(str(e))

        elif isinstance(request, messages.VerifyProofReq):
            try:
                with self._timer("verify_proof"):
                    reply = await self._verify_proof(
                        request.verifier_id, request.proof_req, request.proof)
            except IndyError as e:
                reply = messages.IndyServiceFail(str(e))

        elif isinstance(request, messages.ResolveNymReq):
            try:
                with self._timer("resolve_nym"):
                    reply = await self._resolve_nym(request.did, request.agent_id)
            except IndyError as e:
                reply = messages.IndyServiceFail(str(e))

        else:
            reply = None
        return reply<|MERGE_RESOLUTION|>--- conflicted
+++ resolved
@@ -546,11 +546,7 @@
             endpoint: the endpoint to be added to the ledger, if not defined
         """
         await agent.send_endpoint()
-<<<<<<< HEAD
-        LOGGER.info("Endpoint stored: %s", agent.endpoint)
-=======
         LOGGER.info("messages.Endpoint stored: %s", agent.endpoint)
->>>>>>> 41860575
 
     async def _publish_schema(self, issuer: AgentCfg, cred_type: dict) -> None:
         """
